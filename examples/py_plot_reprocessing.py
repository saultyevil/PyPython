--- conflicted
+++ resolved
@@ -18,13 +18,8 @@
 from matplotlib import pyplot as plt
 import argparse as ap
 
-<<<<<<< HEAD
-from physics.constants import PI, PARSEC
-from pypython import spectumutil
-=======
 from pypython.constants import PI, PARSEC
 from pypython import spectrumutil
->>>>>>> 14b5db28
 from pypython.grid import update_single_parameter
 from pypython.util import remove_data_sym_links, get_cpu_count
 
@@ -223,11 +218,7 @@
     ax.set_xlim(np.min(optical_depth_freq), np.max(optical_depth_freq))
     ax.set_zorder(ax2.get_zorder() + 1)
     ax.patch.set_visible(False)
-<<<<<<< HEAD
-    ax = spectumutil.add_line_id(ax, spectumutil.photoionization_edges(True), logx=True)
-=======
     ax = spectrumutil.add_line_id(ax, spectrumutil.photo_edges_list(True), logx=True)
->>>>>>> 14b5db28
 
     fig.tight_layout(rect=[0.015, 0.015, 0.985, 0.985])
     fig.savefig("{}_reprocess.png".format(root), dpi=300)
