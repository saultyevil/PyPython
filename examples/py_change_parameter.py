--- conflicted
+++ resolved
@@ -56,11 +56,7 @@
 
     args = p.parse_args()
 
-<<<<<<< HEAD
-    change_pfs(Utils.get_parameter_files(args.root), args.parameter, args.value)
-=======
     change_pfs(util.find_parameter_files(args.root), args.parameter, args.value)
->>>>>>> 14b5db28
 
     return
 
